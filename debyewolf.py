import numpy as np
from sphericalfield import sphericalfield
from sphere_coefficients import sphere_coefficients
import matplotlib.pyplot as plt
import geometry as g

def check_if_numpy(x, char_x):
    ''' checks if x is a numpy array '''
    if type(x) != np.ndarray:
        print char_x + ' must be an numpy array'
        return False
    else:
        return True

def aperture(field, x, y, r_max):
    '''Sets field to zero wherever x**2+y**2 >= rmax.'''
    r_2 = x**2+y**2
    indices = np.where(r_2 >= r_max**2)

    field[:,indices] = 0
    return field

def displacement(sxx, syy, z, lamb):
    '''Returns the displacement phase accumulated by a angular spectrum 
    propagating a distance z. 
    
    Ref[2]: J. Goodman, Introduction to Fourier Optics, 2nd Edition, 1996
            [See 3.10.2 Propagation of the Angular Spectrum]

    FIXME: WHICH LAMBDA? In medium or in air?
    '''
    return np.exp(1.0j * 2 * np.pi/lamb * z * np.sqrt( 1 - sxx**2 - syy**2))

def discretize_plan(NA, M, lamb, nm_img, mpp):
    '''Discretizes a plane according to Eq. 130 - 131.'''

    # Suppose the largest scatterer we consider is 20 lambda. Then
    # P should be larger than 40*NA.
    diam = 200 # wavelengths
    p, q = int(diam*NA), int(diam*NA)

    # Pad with zeros to help dealias and to set del_x to mpp.
    pad_p = int((lamb - mpp*2*NA)/(mpp*2*NA)*p)
    pad_q = int((lamb - mpp*2*NA)/(mpp*2*NA)*q)

    return pad_p, pad_q, p, q
    

def consv_energy(es, s_obj, s_img, r_max, M):
    '''
    Changes electric field strength factor density to obey the conversation of 
    energy. See Eq. 108 of Ref. 1.
    '''

    cos_theta_obj = s_obj.costheta
    cos_theta_img = s_img.costheta

    # Obey the conservation of energy and make use of the abbe-sine condition. Eq. 108. Ref. 1.
    es[:,:,:] *= -np.sqrt(cos_theta_img/cos_theta_obj)

    return es

def remove_r(es):
    '''Remove r component of vector.'''
    es[0,:,:] = 0.0
    return es

def propagate_plane_wave(amplitude, k, path_len, shape):
    '''Propagates a plane with wavenumber k through a distance path_len. 
    The wave is polarized in the x direction. The field is given as a 
    cartesian vector field.'''
    e_inc = np.zeros(shape, dtype = complex)
    e_inc[0,:,:] += amplitude*np.exp(1.j * k * path_len)
    return e_inc

def scatter(s_obj_cart, a_p, n_p, nm_obj, lamb, r, mpp):
    '''Compute the angular spectrum arriving at the entrance pupil.'''
    
    p, q = s_obj_cart.shape

    lamb_m = lamb/np.real(nm_obj)/mpp
    ab = sphere_coefficients(a_p, n_p, nm_obj, lamb)
    sx = s_obj_cart.xx.ravel()
    sy = s_obj_cart.yy.ravel()

    sx *= r
    sy *= r

    # Compute the electromagnetic strength factor on the object side (Eq 40 Ref[1]).
    ang_spec = sphericalfield(sx, sy, r, ab, lamb_m, cartesian=False, str_factor=True)

    return ang_spec.reshape(3, p, q)

def collection(ang_spec, s_obj_cart, s_img_cart, nm_obj, NA, M):
    '''Compute the angular spectrum leaving the exit pupil.'''

    # Ensure conservation of energy is observed with abbe sine condition.
    es_img = consv_energy(ang_spec, s_obj_cart, s_img_cart, NA/nm_obj, M)
    es_img = remove_r(es_img) # Should be no r component.
    es_img = np.nan_to_num(es_img)

    return es_img

def refocus(es_img, s_img, n_disc_grid, p, q, Np, Nq, NA, M, lamb):
    '''Propagates the electric field from the exit pupil to the image plane.'''
        
    # Compute auxiliary (Eq. 133) with zero padding!
    # FIXME (FUTURE): aber  = np.zeros([3, Np, Nq], complex) # As a function of sx_img, sy_img
    g_aux = np.zeros([3, p, q], complex)
    for i in xrange(3):
        g_aux[i, :,:] = es_img[i,:,:]/s_img.costheta
        #g_aux *= np.exp(-1.j*k_img*aber)

    # Apply discrete Fourier Transform (Eq. 135).
    es_m_n = np.fft.fft2(g_aux, s = (Np,Nq))
    for i in xrange(3):
        es_m_n[i] = np.fft.fftshift(es_m_n[i])

    # Compute the electric field at plane 3.
    # Accounting for aliasing.
    es_cam  = (1.j*NA**2/(M*lamb))*(4./(p*q))*es_m_n 
    # FIXME (MDH): Should it be p*q or Np*Nq

    mm = n_disc_grid.xx
    nn = n_disc_grid.yy

    for i in xrange(3):
        es_cam[i,:,:] *= np.exp(-1.j*np.pi*( mm*(1.-p)/Np + nn*(1.-q)/Nq))

    return es_cam

def image_formation(es_cam, e_inc_cam):
    '''Produces an image from the electric fields present.'''
    fields = es_cam + e_inc_cam
    image = np.sum(np.real(fields*np.conjugate(fields)), axis = 0)
    return image

def debyewolf(z, a_p, n_p,  nm_obj=1.339, nm_img=1.0, NA=1.45, lamb=0.447, 
              mpp=0.135, M =100, f = 2.E5, dim = [201,201]):
    '''
    Returns an image in the camera plane due to a spherical scatterer with 
    radius a_p and refractive index n_p at a height z above the focal plane. 

    Args:
        z:     [um] scatterer's distance from the focal plane.
        a_p:   [um] sets the radius of the spherical scatterer.
        n_p:   [R.I.U.] sets the refractive index of the scatterer.
        nm_obj:[R.I.U.] sets the refractive index of medium immersing the 
               scattered.
               Default: 1.339 (Water)
        nm_img:[R.I.U.] sets the refractive index of the medium immersing the 
               camera.
               Default: 1.00 (Air)
        NA:    [unitless] The numerical aperture of the optical train.
               Default: 1.45 (100x Nikon Lambda Series)
        lamb:  [um] wavelength of the incident illumination.
               Default: 0.447 (Coherent Cube.. blue)
        mpp:   [um/pix] sets the size of a pixel.
               Default: 0.135.
        M:     [unitless] Magnification of the optical train.
`              Default: 100
        f:     [um]: focal length of the objective. Sets the distance between 
               the entrance
               pupil and the focal plane.
               Default: 20E5 um.
        dim:   [nx, ny]: (will) set the size of the resulting image.
               Default: [201,201]

    Return:
        image: [?, ?] - Currently dim is not implemented. The resulting image 
               size is dictated by the padding chose for the fourier transform.

    Ref[1]: Capoglu et al. (2012). "The Microscope in a Computer:...", 
               Applied Optics, 38(34), 7085.
    '''

    # Necessary constants.
    k_img = 2*np.pi*nm_img/lamb
    r_max = 100. # [pix] 

    # Devise a discretization plan.
    pad_p, pad_q, p, q = discretize_plan(NA, M, lamb, nm_img, mpp)
    Np = pad_p + p
    Nq = pad_q + q

    # Compute the three geometries, s_img, s_obj, n_img
    # Origins for the coordinate systems.
    origin = [.5*(p-1.), .5*(q-1.)]
    
    # Scale factors for the coordinate systems.
    img_factor = 2*NA/(M*nm_img)
    obj_factor = 2*NA/nm_obj
    img_scale = [img_factor*1./p, img_factor*1./q]
    obj_scale = [obj_factor*1./p, obj_factor*1./q]

    # Cartesian Geometries.
    # FIXME (MDH): is it necessary to have s_obj_cart?
    s_img_cart = g.CartesianCoordinates(p, q, origin, img_scale)
    s_obj_cart = g.CartesianCoordinates(p, q, origin, obj_scale)
    n_disc_grid = g.CartesianCoordinates(Np, Nq)
    n_img_cart  = g.CartesianCoordinates(Np, Nq, [.5*(Np-1.), .5*(Nq-1.)], 
                                         img_scale)

    # Spherical Geometries.
    s_obj_cart.acquire_spherical(1.)
    s_img_cart.acquire_spherical(1.)
    n_img_cart.acquire_spherical(1.)

    # 0) Propagate the Incident field to the camera plane.
    e_inc = propagate_plane_wave(1.0, k_img, 0, (3, Np, Nq))

    # 1) Scattering.
    # Compute the angular spectrum incident on entrance pupil of the objective.
    ang_spec = scatter(s_obj_cart, a_p, n_p, nm_obj, lamb, r_max, mpp)

<<<<<<< HEAD
    plt.imshow(np.hstack(map( np.abs, ang_spec[:])))
    plt.title('After Scatter')
    plt.show()

=======
>>>>>>> 70c5293e
    # 2) Collection.
    # Compute the electric field strength factor leaving the tube lens.
    es_img = collection(ang_spec, s_obj_cart, s_img_cart, nm_obj, NA, M)

    plt.imshow(np.hstack(map( np.abs, es_img[:])))
    plt.title('After Collection')
    plt.show()

    # 2.5) Displacement.
    # Propagate the angular spectrum a distance z_p.
    # FIXME (MDH): Should displacement take place before 
    sxx = s_img_cart.xx
    syy = s_img_cart.yy
    inds = np.where(sxx**2+syy**2 <= 1.)
    disp = np.ones([3, p, q], dtype = complex)
#    for i in xrange(1,3):
#        disp[i, inds[0], inds[1]] = displacement(sxx[inds[0], inds[1]], syy[inds[0], inds[1]], z, lamb)
    es_img[:, inds[0], inds[1]] *= disp[:, inds[0], inds[1]]

    # 3) Refocus.
    # Input the electric field strength into the debye-wolf formalism to 
    # compute the scattered field at the camera plane.
    es_img = g.spherical_to_cartesian(es_img, s_img_cart)
    es_cam = refocus(es_img, s_img_cart, n_disc_grid, p, q, Np, Nq, NA, M, lamb)

    plt.imshow(np.hstack(map( np.abs, es_cam[:])))
    plt.title('After Collection')
    plt.show()

    # 4) Image formation.
    # Combine the electric fields in the image plane to form an image.
    image = image_formation(es_cam, e_inc)

    return image

def test_discretize():
    NA = 1.45
    M = 100
    lamb = 0.447
    nm_img = 1.0
    mpp = 0.135
    pad_p, pad_q, p, q = discretize_plan(NA, M, lamb, nm_img, mpp)
    
    del_x = lamb*p*M/(2*NA*(pad_p+p))
    print del_x/M

def test_debye():
    import matplotlib.pyplot as plt
    from spheredhm import spheredhm

    # Necessary parameters.
    z = 100.
    a_p = 0.5
    n_p = 1.5

    # Produce image with Debye-Wolf Formalism.
    deb_image = debyewolf(z/0.135, a_p, n_p,  nm_obj = 1.339, nm_img = 1.0,  NA = 1.45, 
                          lamb = 0.447, mpp = 0.135, M = 100, f = 20.*10**2, dim = [201,201])
    plt.imshow(deb_image)
    plt.title('Hologram with Debye-Wolf')
    plt.gray()
    plt.show()
    
    # Produce image in the focal plane.
    dim = deb_image.shape
    image = spheredhm([0,0, z/0.135], a_p, n_p, 1.339, dim, 0.135, 0.447)

    # Visually compare the two.
    plt.imshow(np.hstack([deb_image, image]))
    plt.title('Comparing Debye-Wolf Hologram to Spheredhm Hologram')
    plt.gray()
    plt.show()

if __name__ == '__main__':
    test_discretize()
    test_debye()<|MERGE_RESOLUTION|>--- conflicted
+++ resolved
@@ -26,8 +26,6 @@
     
     Ref[2]: J. Goodman, Introduction to Fourier Optics, 2nd Edition, 1996
             [See 3.10.2 Propagation of the Angular Spectrum]
-
-    FIXME: WHICH LAMBDA? In medium or in air?
     '''
     return np.exp(1.0j * 2 * np.pi/lamb * z * np.sqrt( 1 - sxx**2 - syy**2))
 
@@ -83,11 +81,8 @@
     sx = s_obj_cart.xx.ravel()
     sy = s_obj_cart.yy.ravel()
 
-    sx *= r
-    sy *= r
-
     # Compute the electromagnetic strength factor on the object side (Eq 40 Ref[1]).
-    ang_spec = sphericalfield(sx, sy, r, ab, lamb_m, cartesian=False, str_factor=True)
+    ang_spec = sphericalfield(sx*r, sy*r, r, ab, lamb_m, cartesian=False, str_factor=True)
 
     return ang_spec.reshape(3, p, q)
 
@@ -136,7 +131,7 @@
     return image
 
 def debyewolf(z, a_p, n_p,  nm_obj=1.339, nm_img=1.0, NA=1.45, lamb=0.447, 
-              mpp=0.135, M =100, f = 2.E5, dim = [201,201]):
+              mpp=0.135, M=100, f=2.E5, dim=[201,201], quiet=True):
     '''
     Returns an image in the camera plane due to a spherical scatterer with 
     radius a_p and refractive index n_p at a height z above the focal plane. 
@@ -177,6 +172,7 @@
     # Necessary constants.
     k_img = 2*np.pi*nm_img/lamb
     r_max = 100. # [pix] 
+    lamb_m = lamb/(nm_obj)/mpp
 
     # Devise a discretization plan.
     pad_p, pad_q, p, q = discretize_plan(NA, M, lamb, nm_img, mpp)
@@ -213,21 +209,35 @@
     # Compute the angular spectrum incident on entrance pupil of the objective.
     ang_spec = scatter(s_obj_cart, a_p, n_p, nm_obj, lamb, r_max, mpp)
 
-<<<<<<< HEAD
-    plt.imshow(np.hstack(map( np.abs, ang_spec[:])))
-    plt.title('After Scatter')
+    if quiet == False:
+        plt.imshow(np.hstack(map( np.abs, ang_spec[:])))
+        plt.title('After Scatter')
+        plt.show()
+
+    # 1.5) Displacing the field.
+    # Propagate the angular spectrum a distance z_p.
+    sxx = s_obj_cart.xx
+    syy = s_obj_cart.yy
+
+    inds = np.where(sxx**2+syy**2 <= 1.)
+    disp = np.ones([3, p, q], dtype = complex)
+    for i in xrange(1,3):
+        disp[i, inds[0], inds[1]] = displacement(sxx[inds[0], inds[1]], syy[inds[0], inds[1]], z, lamb_m)
+    ang_spec[:, inds[0], inds[1]] *= disp[:, inds[0], inds[1]]
+
+    plt.imshow(np.hstack( map( np.abs, disp[:])))
     plt.show()
-
-=======
->>>>>>> 70c5293e
+    
     # 2) Collection.
     # Compute the electric field strength factor leaving the tube lens.
     es_img = collection(ang_spec, s_obj_cart, s_img_cart, nm_obj, NA, M)
 
-    plt.imshow(np.hstack(map( np.abs, es_img[:])))
-    plt.title('After Collection')
-    plt.show()
-
+    if quiet == False:
+        plt.imshow(np.hstack(map( np.abs, es_img[:])))
+        plt.title('After Collection')
+        plt.show()
+
+    '''
     # 2.5) Displacement.
     # Propagate the angular spectrum a distance z_p.
     # FIXME (MDH): Should displacement take place before 
@@ -235,9 +245,10 @@
     syy = s_img_cart.yy
     inds = np.where(sxx**2+syy**2 <= 1.)
     disp = np.ones([3, p, q], dtype = complex)
-#    for i in xrange(1,3):
-#        disp[i, inds[0], inds[1]] = displacement(sxx[inds[0], inds[1]], syy[inds[0], inds[1]], z, lamb)
+    for i in xrange(1,3):
+        disp[i, inds[0], inds[1]] = displacement(sxx[inds[0], inds[1]], syy[inds[0], inds[1]], z, lamb)
     es_img[:, inds[0], inds[1]] *= disp[:, inds[0], inds[1]]
+    '''
 
     # 3) Refocus.
     # Input the electric field strength into the debye-wolf formalism to 
@@ -245,9 +256,10 @@
     es_img = g.spherical_to_cartesian(es_img, s_img_cart)
     es_cam = refocus(es_img, s_img_cart, n_disc_grid, p, q, Np, Nq, NA, M, lamb)
 
-    plt.imshow(np.hstack(map( np.abs, es_cam[:])))
-    plt.title('After Collection')
-    plt.show()
+    if quiet == False:
+        plt.imshow(np.hstack(map( np.abs, es_cam[:])))
+        plt.title('After Collection')
+        plt.show()
 
     # 4) Image formation.
     # Combine the electric fields in the image plane to form an image.
@@ -271,13 +283,15 @@
     from spheredhm import spheredhm
 
     # Necessary parameters.
-    z = 100.
+    z = 10.
     a_p = 0.5
     n_p = 1.5
+    mpp = 0.135
 
     # Produce image with Debye-Wolf Formalism.
-    deb_image = debyewolf(z/0.135, a_p, n_p,  nm_obj = 1.339, nm_img = 1.0,  NA = 1.45, 
-                          lamb = 0.447, mpp = 0.135, M = 100, f = 20.*10**2, dim = [201,201])
+    deb_image = debyewolf(z/mpp, a_p, n_p,  nm_obj = 1.339, nm_img = 1.0,  
+                          NA = 1.45, lamb = 0.447, mpp = 0.135, M = 100, 
+                          f = 20.*10**2, dim = [201,201], quiet = False)
     plt.imshow(deb_image)
     plt.title('Hologram with Debye-Wolf')
     plt.gray()
@@ -285,7 +299,7 @@
     
     # Produce image in the focal plane.
     dim = deb_image.shape
-    image = spheredhm([0,0, z/0.135], a_p, n_p, 1.339, dim, 0.135, 0.447)
+    image = spheredhm([0,0, z/mpp], a_p, n_p, 1.339, dim, 0.135, 0.447)
 
     # Visually compare the two.
     plt.imshow(np.hstack([deb_image, image]))
@@ -294,5 +308,4 @@
     plt.show()
 
 if __name__ == '__main__':
-    test_discretize()
     test_debye()