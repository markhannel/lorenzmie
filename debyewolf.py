import numpy as np
from sphericalfield import sphericalfield
from sphere_coefficients import sphere_coefficients
import matplotlib.pyplot as plt
import geometry as g


def map_abs(data):
    return np.hstack(map(np.abs, data[:]))

def check_if_numpy(x, char_x):
    ''' checks if x is a numpy array '''
    if type(x) != np.ndarray:
        print char_x + ' must be an numpy array'
        return False
    else:
        return True

def verbose(data, title, gray=False):
    plt.imshow(data)
    plt.title(title)
    if gray:
        plt.gray()
    plt.show()

def aperture(field, geom, r_max):
    '''Sets field to zero wherever x**2+y**2 >= rmax.'''
<<<<<<< HEAD
    x = geom.xx
    y = geom.yy
    indices = np.where(x**2+y**2 >= r_max**2)
    field[:, indices] = 0
=======
    rho_sq = geom.xx**2 + geom.yy**2
    indices = np.where(rho_sq >= r_max**2)
    field[:, indices[0], indices[1]] = 0
>>>>>>> 20096c62

    return field

def displacement(geom, z, k):
    '''Returns the displacement phase accumulated by an angular spectrum
    propagating a distance z. 
    
    Ref[2]: J. Goodman, Introduction to Fourier Optics, 2nd Edition, 1996
            [See 3.10.2 Propagation of the Angular Spectrum]
    '''

<<<<<<< HEAD
    sxx = s_obj_cart.xx
    syy = s_obj_cart.yy

    inside = sxx**2+syy**2 < 1.
    disp = np.zeros(sxx.shape, dtype = complex)
    # TODO: Are we sure about the sign of the phase?
    disp[inside] = np.exp(1.0j * k * z * np.sqrt( 1. - sxx[inside]**2 - syy[inside]**2))
=======
    rho_sq = geom.xx**2 + geom.yy**2
    inside = rho_sq < 1.
    disp = np.zeros(geom.xx.shape, dtype = complex)
    disp[inside] = np.exp(-1.0j * k * z * np.sqrt( 1. - rho_sq[inside]))
>>>>>>> 20096c62
    return disp

def discretize_plan(NA, M, lamb, nm_img, mpp):
    '''Discretizes a plane according to Eq. 130 - 131.'''

    # Suppose the largest scatterer we consider is 20 lambda. Then
    # P should be larger than 40*NA.
    diam = 400.  # wavelengths
    p, q = int(diam*NA), int(diam*NA)

    # Pad with zeros to help dealias and to set del_x to mpp.
    pad_p = int((lamb - mpp*2*NA)/(mpp*2*NA)*p)
    pad_q = int((lamb - mpp*2*NA)/(mpp*2*NA)*q)

    return pad_p, pad_q, p, q

def consv_energy(es, s_obj, s_img, nm_obj, nm_img, M):
    '''Changes electric field strength factor density to obey the conversation of 
    energy. See Eq. 108 of Ref. 1.
    '''
<<<<<<< HEAD
    return es*-M*np.sqrt(s_img.costheta/s_obj.costheta)
=======
    return es*-M*np.sqrt(nm_img*s_img.costheta/(nm_obj*s_obj.costheta))
>>>>>>> 20096c62

def remove_r(es):
    '''Remove r component of vector.'''
    es[0,:,:] = 0.0
    return es

def propagate_plane_wave(amplitude, k, path_len, shape):
    '''Propagates a plane with wavenumber k through a distance path_len. 
    The wave is polarized in the x direction. The field is given as a 
    cartesian vector field.'''
    e_inc = np.zeros(shape, dtype = complex)
<<<<<<< HEAD
    # TODO: Are we sure about the sign of the phase?
=======
>>>>>>> 20096c62
    e_inc[0, :, :] += amplitude*np.exp(1.j * k * path_len)
    return e_inc

def scatter(s_obj_cart, a_p, n_p, nm_obj, lamb, r, mpp):
    '''Compute the angular spectrum arriving at the entrance pupil.'''
    
    p, q = s_obj_cart.shape

    lamb_m = lamb/np.real(nm_obj)/mpp
    ab = sphere_coefficients(a_p, n_p, nm_obj, lamb)
    sx = s_obj_cart.xx.ravel()
    sy = s_obj_cart.yy.ravel()
    rho_sq = sx**2 + sy**2
    inds = rho_sq < 1.

    costheta = np.zeros(sx.shape)
    costheta[inds] = np.sqrt(1. - rho_sq[inds])

    # Compute the electromagnetic strength factor on the object side 
    # (Eq 40 Ref[1]).
    ang_spec = np.zeros((3,p*q), dtype = complex)
<<<<<<< HEAD
    ang_spec[:,inds] = sphericalfield(sx[inds]*r, sy[inds]*r, costheta[inds]*r,
                                      ab, lamb_m, cartesian=False,
                                      str_factor=True)
=======
    ang_spec[:, inds] = sphericalfield(sx[inds]*r, sy[inds]*r, costheta[inds]*r, 
                                       ab, lamb_m, cartesian=False, 
                                       str_factor=True)
>>>>>>> 20096c62

    return ang_spec.reshape(3, p, q)

def collection(ang_spec, s_obj_cart, s_img_cart, nm_obj, nm_img, M, r_max):
    '''Compute the angular spectrum leaving the exit pupil.'''

    # Ensure conservation of energy is observed with abbe sine condition.
    es_img = consv_energy(ang_spec, s_obj_cart, s_img_cart, nm_obj, nm_img, M)
    #es_img = remove_r(es_img) # Should be no r component.

    # Apply aperture. FIXME (MDH): implement.
    #es_img = aperture(es_img, s_img_cart, r_max)
    
    return es_img

def refocus(es_img, s_img, n_disc_grid, p, q, Np, Nq, NA, M, lamb, nm_img,
            aber=None):
    '''Propagates the electric field from the exit pupil to the image plane.'''

    if aber is None:
        aber  = np.zeros([3, p, q], complex)

    # Compute auxiliary (Eq. 133) with zero padding!
    # The lower dimensional s_img.costheta broadcasts to es_img.
    g_aux = es_img * np.exp(-1.j*2*np.pi*aber/lamb) / s_img.costheta

    # Apply discrete Fourier Transform (Eq. 135).
    es_m_n = np.fft.ifft2(g_aux, s = (Np,Nq))*(Np*Nq)
    es_m_n = np.fft.fftshift(es_m_n, axes = (1,2))

    # Compute the electric field at plane 3.
<<<<<<< HEAD
    # TODO: Is it M or M**2?
    # TODO: Where is the reference for this equation?
    es_cam  = (1.j*NA**2/(M**2*lamb*nm_img))*(4./(p*q))*es_m_n
=======
    es_cam  = (-1.j*NA**2*nm_img/(M**2*lamb))*(4./(p*q))*es_m_n
>>>>>>> 20096c62

    # Accounting for aliasing.
    mm, nn = n_disc_grid.xx, n_disc_grid.yy
    es_cam *= np.exp(-1.j*np.pi*( mm*(p-1.)/Np + nn*(q-1.)/Nq))

    return es_cam

def image_formation(es_cam, e_inc_cam):
    '''Produces an image from the electric fields present.'''
    fields = es_cam + e_inc_cam
    image = np.sum(np.real(fields*np.conjugate(fields)), axis = 0)
    return image

def image_camera_plane(z, a_p, n_p,  nm_obj=1.339, nm_img=1.0, NA=1.45, 
                       lamb=0.447, mpp=0.135, M=100, f=2.E5, dim=[201,201], 
                       quiet=True):
    '''
    Returns an image in the camera plane due to a spherical scatterer with 
    radius a_p and refractive index n_p at a height z above the focal plane. 

    Args:
        z:     [um] scatterer's distance from the focal plane.
        a_p:   [um] sets the radius of the spherical scatterer.
        n_p:   [R.I.U.] sets the refractive index of the scatterer.
        nm_obj:[R.I.U.] sets the refractive index of medium immersing the 
               scattered.
               Default: 1.339 (Water)
        nm_img:[R.I.U.] sets the refractive index of the medium immersing the 
               camera.
               Default: 1.00 (Air)
        NA:    [unitless] The numerical aperture of the optical train.
               Default: 1.45 (100x Nikon Lambda Series)
        lamb:  [um] wavelength of the incident illumination.
               Default: 0.447 (Coherent Cube.. blue)
        mpp:   [um/pix] sets the size of a pixel.
               Default: 0.135.
        M:     [unitless] Magnification of the optical train.
`              Default: 100
        f:     [um]: focal length of the objective. Sets the distance between 
               the entrance
               pupil and the focal plane.
               Default: 20E5 um.
        dim:   [nx, ny]: (will) set the size of the resulting image.
               Default: [201,201]

    Return:
        image: [?, ?] - Currently dim is not implemented. The resulting image 
               size is dictated by the padding chose for the fourier transform.

    Ref[1]: Capoglu et al. (2012). "The Microscope in a Computer:...", 
               Applied Optics, 38(34), 7085.
    '''

    # Necessary constants.
    #k_img = 2*np.pi*nm_img/lamb*mpp # [pix**-1]
    k_obj = 2*np.pi*nm_obj*mpp/lamb # [pix**-1]
    r_max = 1000. # [pix]
    sintheta_img = NA/(M*nm_img)

    # Devise a discretization plan.
    pad_p, pad_q, p, q = discretize_plan(NA, M, lamb, nm_img, mpp)
    Np = pad_p + p
    Nq = pad_q + q

    # Compute the three geometries, s_img, s_obj, n_img
    # Origins for the coordinate systems.
    origin = [.5*(p-1.), .5*(q-1.)]
    
    # Scale factors for the coordinate systems.
    img_factor = 2*NA/(M*nm_img)
    obj_factor = 2*NA/nm_obj
    img_scale = [img_factor*1./p, img_factor*1./q]
    obj_scale = [obj_factor*1./p, obj_factor*1./q]

    # Cartesian Geometries.
    # FIXME (MDH): is it necessary to have s_obj_cart?
    s_img_cart = g.CartesianCoordinates(p, q, origin, img_scale)
    s_obj_cart = g.CartesianCoordinates(p, q, origin, obj_scale)
    n_disc_grid = g.CartesianCoordinates(Np, Nq, origin=[.5*(Np-1), .5*(Nq-1.)])
    n_img_cart  = g.CartesianCoordinates(Np, Nq, [.5*(Np-1.), .5*(Nq-1.)], 
                                         img_scale)

    # Spherical Geometries.
    s_obj_cart.acquire_spherical(1.)
    s_img_cart.acquire_spherical(1.)
    n_img_cart.acquire_spherical(1.)

    # 0) Propagate the Incident field to the camera plane.
<<<<<<< HEAD
    e_inc = propagate_plane_wave(-1.0/M, k_obj, z, (3, Np, Nq))

=======
    e_inc = propagate_plane_wave(-1.0/M*np.sqrt(nm_obj/nm_img), k_obj, z, (3, Np, Nq))
>>>>>>> 20096c62
    if not quiet:
        verbose(map_abs(e_inc), r'Plane wave at image $(x,y,z)$')

    # 1) Scattering.
    # Compute the angular spectrum incident on entrance pupil of the objective.
    ang_spec = scatter(s_obj_cart, a_p, n_p, nm_obj, lamb, r_max, mpp)

    if not quiet:
        verbose(map_abs(ang_spec), r'After Scatter $(r,\theta,\phi)$')

    # 1.5) Displacing the field.
    # Propagate the angular spectrum a distance z_p.
    disp = displacement(s_obj_cart, z, k_obj)
    ang_spec[1:, :] *= disp

    if not quiet:
        verbose(np.real(disp), r'Displacement Field')

    # 2) Collection.
    # Compute the electric field strength factor leaving the tube lens.
<<<<<<< HEAD
    es_img = collection(ang_spec, s_obj_cart, s_img_cart, nm_obj, M,
=======
    es_img = collection(ang_spec, s_obj_cart, s_img_cart, nm_obj, nm_img, M, 
>>>>>>> 20096c62
                        sintheta_img)

    if not quiet:
        verbose(map_abs(es_img), r'After Collection ($r$, $\theta$, $\phi$)')

    # 3) Refocus.
    # Input the electric field strength into the debye-wolf formalism to 
    # compute the scattered field at the camera plane.
    es_img = g.spherical_to_cartesian(es_img, s_img_cart)

    if not quiet:
        verbose(map_abs(es_img), r'Before Refocusing $(x, y, z)$')

    es_cam = refocus(es_img, s_img_cart, n_disc_grid, p, q, Np, Nq, NA, M, 
                     lamb/mpp, nm_img)
    
    if not quiet:
        verbose(map_abs(es_cam), r'After Refocusing $(x, y, z)$')

    # 4) Image formation.
    # Combine the electric fields in the image plane to form an image.
    image = image_formation(es_cam, e_inc)

    return image

def test_discretize():
    NA = 1.45
    M = 100
    lamb = 0.447
    nm_img = 1.0
    mpp = 0.135
    pad_p, pad_q, p, q = discretize_plan(NA, M, lamb, nm_img, mpp)
    
    del_x = lamb*p*M/(2*NA*(pad_p+p))
    print del_x/M

def test_image(z=10.0, quiet=False):
    import matplotlib.pyplot as plt
    from spheredhm import spheredhm

    # Necessary parameters.
    a_p = 0.5
    n_p = 1.5

    NA = 1.45
    lamb = 0.447
    f = 20.*10**2
    dim = [201,201] # FIXME: Does nothing.
    nm_obj = 1.339
    nm_img = 1.0
    M = 100
    mpp = 0.135
    
    # Produce image with Debye-Wolf Formalism.
    cam_image = image_camera_plane(z/mpp, a_p, n_p,  nm_obj=nm_obj,
                                   nm_img=nm_img,  NA=NA, lamb=lamb,
                                   mpp=mpp, M=M, f=f, dim=dim,
                                   quiet=quiet)

    # Produce image in the focal plane.
    dim = cam_image.shape
    image = spheredhm([0,0, z/mpp], a_p, n_p, nm_obj, dim, mpp, lamb)

    print 'max image, max cam_imag', np.max(image), np.max(cam_image)

    # Visually compare the two.
<<<<<<< HEAD
    diff = M**2*cam_image - image
    print("Maximum difference: {}".format(np.max(diff)))
    verbose(np.hstack([M**2*cam_image, image, diff+1]),
            r'Camera Plane Image, Focal Plane Image and their Difference.',
=======
    diff = M**2*nm_img/nm_obj*cam_image - image
    print("Maximum difference between two images: {}".format(np.max(diff)))
    verbose(np.hstack([M**2*nm_img/nm_obj*cam_image, image, diff+1]), 
            r'Camera Plane Image, Focal Plane Image and their Difference.', 
>>>>>>> 20096c62
            gray=True)


if __name__ == '__main__':
    import argparse

    parser = argparse.ArgumentParser()
    parser.add_argument('--quiet', action='store_true', help='If set only plot last figure.')
    parser.add_argument('-z', type=float, help='Height of test particle.', default=10.0)
    args = parser.parse_args()
    test_image(z=args.z, quiet=args.quiet)<|MERGE_RESOLUTION|>--- conflicted
+++ resolved
@@ -25,16 +25,9 @@
 
 def aperture(field, geom, r_max):
     '''Sets field to zero wherever x**2+y**2 >= rmax.'''
-<<<<<<< HEAD
-    x = geom.xx
-    y = geom.yy
-    indices = np.where(x**2+y**2 >= r_max**2)
-    field[:, indices] = 0
-=======
     rho_sq = geom.xx**2 + geom.yy**2
     indices = np.where(rho_sq >= r_max**2)
-    field[:, indices[0], indices[1]] = 0
->>>>>>> 20096c62
+    field[:, indices] = 0
 
     return field
 
@@ -46,20 +39,10 @@
             [See 3.10.2 Propagation of the Angular Spectrum]
     '''
 
-<<<<<<< HEAD
-    sxx = s_obj_cart.xx
-    syy = s_obj_cart.yy
-
-    inside = sxx**2+syy**2 < 1.
-    disp = np.zeros(sxx.shape, dtype = complex)
-    # TODO: Are we sure about the sign of the phase?
-    disp[inside] = np.exp(1.0j * k * z * np.sqrt( 1. - sxx[inside]**2 - syy[inside]**2))
-=======
     rho_sq = geom.xx**2 + geom.yy**2
     inside = rho_sq < 1.
     disp = np.zeros(geom.xx.shape, dtype = complex)
     disp[inside] = np.exp(-1.0j * k * z * np.sqrt( 1. - rho_sq[inside]))
->>>>>>> 20096c62
     return disp
 
 def discretize_plan(NA, M, lamb, nm_img, mpp):
@@ -67,7 +50,7 @@
 
     # Suppose the largest scatterer we consider is 20 lambda. Then
     # P should be larger than 40*NA.
-    diam = 400.  # wavelengths
+    diam = 400 # wavelengths
     p, q = int(diam*NA), int(diam*NA)
 
     # Pad with zeros to help dealias and to set del_x to mpp.
@@ -80,11 +63,7 @@
     '''Changes electric field strength factor density to obey the conversation of 
     energy. See Eq. 108 of Ref. 1.
     '''
-<<<<<<< HEAD
-    return es*-M*np.sqrt(s_img.costheta/s_obj.costheta)
-=======
     return es*-M*np.sqrt(nm_img*s_img.costheta/(nm_obj*s_obj.costheta))
->>>>>>> 20096c62
 
 def remove_r(es):
     '''Remove r component of vector.'''
@@ -96,10 +75,7 @@
     The wave is polarized in the x direction. The field is given as a 
     cartesian vector field.'''
     e_inc = np.zeros(shape, dtype = complex)
-<<<<<<< HEAD
     # TODO: Are we sure about the sign of the phase?
-=======
->>>>>>> 20096c62
     e_inc[0, :, :] += amplitude*np.exp(1.j * k * path_len)
     return e_inc
 
@@ -121,15 +97,9 @@
     # Compute the electromagnetic strength factor on the object side 
     # (Eq 40 Ref[1]).
     ang_spec = np.zeros((3,p*q), dtype = complex)
-<<<<<<< HEAD
-    ang_spec[:,inds] = sphericalfield(sx[inds]*r, sy[inds]*r, costheta[inds]*r,
-                                      ab, lamb_m, cartesian=False,
-                                      str_factor=True)
-=======
     ang_spec[:, inds] = sphericalfield(sx[inds]*r, sy[inds]*r, costheta[inds]*r, 
                                        ab, lamb_m, cartesian=False, 
                                        str_factor=True)
->>>>>>> 20096c62
 
     return ang_spec.reshape(3, p, q)
 
@@ -148,26 +118,21 @@
 def refocus(es_img, s_img, n_disc_grid, p, q, Np, Nq, NA, M, lamb, nm_img,
             aber=None):
     '''Propagates the electric field from the exit pupil to the image plane.'''
-
+    
     if aber is None:
-        aber  = np.zeros([3, p, q], complex)
+        aber  = np.zeros([3, p, q], complex) 
 
     # Compute auxiliary (Eq. 133) with zero padding!
     # The lower dimensional s_img.costheta broadcasts to es_img.
-    g_aux = es_img * np.exp(-1.j*2*np.pi*aber/lamb) / s_img.costheta
+    g_aux = es_img * np.exp(-1.j*2*np.pi*aber/lamb) / s_img.costheta 
 
     # Apply discrete Fourier Transform (Eq. 135).
-    es_m_n = np.fft.ifft2(g_aux, s = (Np,Nq))*(Np*Nq)
+    es_m_n = np.fft.ifft2(g_aux, s=(Np,Nq))*(Np*Nq)
     es_m_n = np.fft.fftshift(es_m_n, axes = (1,2))
 
     # Compute the electric field at plane 3.
-<<<<<<< HEAD
-    # TODO: Is it M or M**2?
     # TODO: Where is the reference for this equation?
-    es_cam  = (1.j*NA**2/(M**2*lamb*nm_img))*(4./(p*q))*es_m_n
-=======
     es_cam  = (-1.j*NA**2*nm_img/(M**2*lamb))*(4./(p*q))*es_m_n
->>>>>>> 20096c62
 
     # Accounting for aliasing.
     mm, nn = n_disc_grid.xx, n_disc_grid.yy
@@ -256,19 +221,14 @@
     n_img_cart.acquire_spherical(1.)
 
     # 0) Propagate the Incident field to the camera plane.
-<<<<<<< HEAD
-    e_inc = propagate_plane_wave(-1.0/M, k_obj, z, (3, Np, Nq))
-
-=======
     e_inc = propagate_plane_wave(-1.0/M*np.sqrt(nm_obj/nm_img), k_obj, z, (3, Np, Nq))
->>>>>>> 20096c62
     if not quiet:
         verbose(map_abs(e_inc), r'Plane wave at image $(x,y,z)$')
 
     # 1) Scattering.
     # Compute the angular spectrum incident on entrance pupil of the objective.
     ang_spec = scatter(s_obj_cart, a_p, n_p, nm_obj, lamb, r_max, mpp)
-
+    
     if not quiet:
         verbose(map_abs(ang_spec), r'After Scatter $(r,\theta,\phi)$')
 
@@ -282,11 +242,7 @@
 
     # 2) Collection.
     # Compute the electric field strength factor leaving the tube lens.
-<<<<<<< HEAD
-    es_img = collection(ang_spec, s_obj_cart, s_img_cart, nm_obj, M,
-=======
     es_img = collection(ang_spec, s_obj_cart, s_img_cart, nm_obj, nm_img, M, 
->>>>>>> 20096c62
                         sintheta_img)
 
     if not quiet:
@@ -341,29 +297,20 @@
     mpp = 0.135
     
     # Produce image with Debye-Wolf Formalism.
-    cam_image = image_camera_plane(z/mpp, a_p, n_p,  nm_obj=nm_obj,
-                                   nm_img=nm_img,  NA=NA, lamb=lamb,
-                                   mpp=mpp, M=M, f=f, dim=dim,
+    cam_image = image_camera_plane(z/mpp, a_p, n_p,  nm_obj=nm_obj, 
+                                   nm_img=nm_img,  NA=NA, lamb=lamb, 
+                                   mpp=mpp, M=M, f=f, dim=dim, 
                                    quiet=quiet)
 
     # Produce image in the focal plane.
     dim = cam_image.shape
     image = spheredhm([0,0, z/mpp], a_p, n_p, nm_obj, dim, mpp, lamb)
 
-    print 'max image, max cam_imag', np.max(image), np.max(cam_image)
-
     # Visually compare the two.
-<<<<<<< HEAD
-    diff = M**2*cam_image - image
-    print("Maximum difference: {}".format(np.max(diff)))
-    verbose(np.hstack([M**2*cam_image, image, diff+1]),
-            r'Camera Plane Image, Focal Plane Image and their Difference.',
-=======
     diff = M**2*nm_img/nm_obj*cam_image - image
     print("Maximum difference between two images: {}".format(np.max(diff)))
     verbose(np.hstack([M**2*nm_img/nm_obj*cam_image, image, diff+1]), 
             r'Camera Plane Image, Focal Plane Image and their Difference.', 
->>>>>>> 20096c62
             gray=True)
 
 
